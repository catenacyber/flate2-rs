--- conflicted
+++ resolved
@@ -2,11 +2,7 @@
 use std::io;
 use std::mem;
 
-<<<<<<< HEAD
-use {Decompress, Compress, Status, Flush, DecompressError};
-=======
-use {Decompress, Compress, Status, Flush, FlushCompress, FlushDecompress, DataError};
->>>>>>> d9291edb
+use {Decompress, Compress, Status, FlushDecompress, FlushCompress, DecompressError};
 
 #[derive(Debug)]
 pub struct Writer<W: Write, D: Ops> {
@@ -19,40 +15,23 @@
     type Flush: Flush;
     fn total_in(&self) -> u64;
     fn total_out(&self) -> u64;
-<<<<<<< HEAD
-    fn run(&mut self, input: &[u8], output: &mut [u8], flush: Flush)
+    fn run(&mut self, input: &[u8], output: &mut [u8], flush: Self::Flush)
            -> Result<Status, DecompressError>;
-    fn run_vec(&mut self, input: &[u8], output: &mut Vec<u8>, flush: Flush)
+    fn run_vec(&mut self, input: &[u8], output: &mut Vec<u8>, flush: Self::Flush)
                -> Result<Status, DecompressError>;
-=======
-    fn run(&mut self, input: &[u8], output: &mut [u8], flush: Self::Flush)
-           -> Result<Status, DataError>;
-    fn run_vec(&mut self, input: &[u8], output: &mut Vec<u8>, flush: Self::Flush)
-               -> Result<Status, DataError>;
->>>>>>> d9291edb
 }
 
 impl Ops for Compress {
     type Flush = FlushCompress;
     fn total_in(&self) -> u64 { self.total_in() }
     fn total_out(&self) -> u64 { self.total_out() }
-<<<<<<< HEAD
-    fn run(&mut self, input: &[u8], output: &mut [u8], flush: Flush)
+    fn run(&mut self, input: &[u8], output: &mut [u8], flush: FlushCompress)
            -> Result<Status, DecompressError> {
         Ok(self.compress(input, output, flush).unwrap())
     }
-    fn run_vec(&mut self, input: &[u8], output: &mut Vec<u8>, flush: Flush)
+    fn run_vec(&mut self, input: &[u8], output: &mut Vec<u8>, flush: FlushCompress)
                -> Result<Status, DecompressError> {
         Ok(self.compress_vec(input, output, flush).unwrap())
-=======
-    fn run(&mut self, input: &[u8], output: &mut [u8], flush: Self::Flush)
-           -> Result<Status, DataError> {
-        Ok(self.compress(input, output, flush))
-    }
-    fn run_vec(&mut self, input: &[u8], output: &mut Vec<u8>, flush: Self::Flush)
-               -> Result<Status, DataError> {
-        Ok(self.compress_vec(input, output, flush))
->>>>>>> d9291edb
     }
 }
 
@@ -60,24 +39,50 @@
     type Flush = FlushDecompress;
     fn total_in(&self) -> u64 { self.total_in() }
     fn total_out(&self) -> u64 { self.total_out() }
-<<<<<<< HEAD
-    fn run(&mut self, input: &[u8], output: &mut [u8], flush: Flush)
+    fn run(&mut self, input: &[u8], output: &mut [u8], flush: FlushDecompress)
            -> Result<Status, DecompressError> {
         self.decompress(input, output, flush)
     }
-    fn run_vec(&mut self, input: &[u8], output: &mut Vec<u8>, flush: Flush)
+    fn run_vec(&mut self, input: &[u8], output: &mut Vec<u8>, flush: FlushDecompress)
                -> Result<Status, DecompressError> {
-=======
-    fn run(&mut self, input: &[u8], output: &mut [u8], flush: Self::Flush)
-           -> Result<Status, DataError> {
-        self.decompress(input, output, flush)
-    }
-    fn run_vec(&mut self, input: &[u8], output: &mut Vec<u8>, flush: Self::Flush)
-               -> Result<Status, DataError> {
->>>>>>> d9291edb
         self.decompress_vec(input, output, flush)
     }
 }
+
+pub trait Flush {
+    fn none() -> Self;
+    fn sync() -> Self;
+    fn finish() -> Self;
+}
+
+impl Flush for FlushCompress {
+    fn none() -> Self {
+        FlushCompress::None
+    }
+
+    fn sync() -> Self {
+        FlushCompress::Sync
+    }
+
+    fn finish() -> Self {
+        FlushCompress::Finish
+    }
+}
+
+impl Flush for FlushDecompress {
+    fn none() -> Self {
+        FlushDecompress::None
+    }
+
+    fn sync() -> Self {
+        FlushDecompress::Sync
+    }
+
+    fn finish() -> Self {
+        FlushDecompress::Finish
+    }
+}
+
 
 pub fn read<R, D>(obj: &mut R, data: &mut D, dst: &mut [u8]) -> io::Result<usize>
     where R: BufRead, D: Ops
